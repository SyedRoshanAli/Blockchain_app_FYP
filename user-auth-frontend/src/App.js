<<<<<<< HEAD
import React, { useEffect, useState } from "react";
import Web3 from "web3";
import LandingPage from "./LandingPage"; // Landing Page Component
import Register from "./Register"; // Register Page Component
import Login from "./Login.js"; // Login Page Component
import ProfilePage from "./components/profile/profile.jsx";
import { BrowserRouter as Router, Route, Routes } from "react-router-dom";
=======
import React, { useEffect, useState } from 'react';
import Web3 from 'web3';
import LandingPage from './LandingPage'; // Landing Page Component
import Register from './Register'; // Register Page Component
import Login from './Login.js'; // Login Page Component
import Profile from './Profile/Profile.js'; // Profile Page Component
import { BrowserRouter as Router, Route, Routes } from 'react-router-dom';
>>>>>>> 79b05447

function App() {
  const [account, setAccount] = useState(""); // Store the connected MetaMask account
  const [web3, setWeb3] = useState(null); // Web3 instance
  const [message, setMessage] = useState(""); // State for error/success messages

  // Function to initialize MetaMask and Web3
  const loadWeb3 = async () => {
    if (window.ethereum) {
      console.log("MetaMask is installed!");

      try {
        // Request MetaMask account access
        await window.ethereum.request({ method: "eth_requestAccounts" });

        // Initialize Web3
        const web3Instance = new Web3(window.ethereum);
        setWeb3(web3Instance);

        // Get the user's accounts
        const accounts = await web3Instance.eth.getAccounts();
        if (accounts.length > 0) {
          setAccount(accounts[0]); // Set the connected account
          console.log("MetaMask connected, account:", accounts[0]);
        } else {
          setMessage("No accounts found. Please log in to MetaMask.");
        }

        // Event listener for account changes
        window.ethereum.on("accountsChanged", (newAccounts) => {
          if (newAccounts.length > 0) {
            setAccount(newAccounts[0]);
            setMessage(""); // Clear messages
            console.log("Account changed:", newAccounts[0]);
          } else {
            setAccount("");
            setMessage("MetaMask account disconnected.");
          }
        });
      } catch (error) {
        console.error("MetaMask connection error:", error);
        setMessage(
          "MetaMask connection denied. Please allow access to continue."
        );
      }
    } else {
      console.error("MetaMask not detected!");
      setMessage("MetaMask not detected. Please install it to continue.");
    }
  };

  // Run once when the component mounts
  useEffect(() => {
    loadWeb3();
  }, []);

  return (
    <Router>
      <div className="App">
        {/* Display error or success messages */}
        {message && (
          <p style={{ color: "red", textAlign: "center" }}>{message}</p>
        )}

<<<<<<< HEAD
        {/* Application Routes */}
        <Routes>
          {/* Landing Page (Default) */}
          <Route path="/" element={<LandingPage account={account} />} />
          {/* Register Page */}
          <Route
            path="/register"
            element={<Register account={account} web3={web3} />}
          />
          {/* Login Page */}
          <Route path="/login" element={<Login account={account} />} />
          <Route path="/profile" element={<ProfilePage />} />
        </Routes>
      </div>
    </Router>
  );
=======
                {/* Application Routes */}
                <Routes>
                    {/* Landing Page (Default) */}
                    <Route path="/" element={<LandingPage account={account} />} />
                    {/* Register Page */}
                    <Route path="/register" element={<Register account={account} web3={web3} />} />
                    {/* Login Page */}
                    <Route path="/login" element={<Login account={account} />} />
                    {/* Profile Page */}
                    <Route path="/profile" element={<Profile account={account} web3={web3} />} />
                </Routes>
            </div>
        </Router>
    );
>>>>>>> 79b05447
}

export default App;<|MERGE_RESOLUTION|>--- conflicted
+++ resolved
@@ -1,12 +1,3 @@
-<<<<<<< HEAD
-import React, { useEffect, useState } from "react";
-import Web3 from "web3";
-import LandingPage from "./LandingPage"; // Landing Page Component
-import Register from "./Register"; // Register Page Component
-import Login from "./Login.js"; // Login Page Component
-import ProfilePage from "./components/profile/profile.jsx";
-import { BrowserRouter as Router, Route, Routes } from "react-router-dom";
-=======
 import React, { useEffect, useState } from 'react';
 import Web3 from 'web3';
 import LandingPage from './LandingPage'; // Landing Page Component
@@ -14,7 +5,6 @@
 import Login from './Login.js'; // Login Page Component
 import Profile from './Profile/Profile.js'; // Profile Page Component
 import { BrowserRouter as Router, Route, Routes } from 'react-router-dom';
->>>>>>> 79b05447
 
 function App() {
   const [account, setAccount] = useState(""); // Store the connected MetaMask account
@@ -71,32 +61,6 @@
     loadWeb3();
   }, []);
 
-  return (
-    <Router>
-      <div className="App">
-        {/* Display error or success messages */}
-        {message && (
-          <p style={{ color: "red", textAlign: "center" }}>{message}</p>
-        )}
-
-<<<<<<< HEAD
-        {/* Application Routes */}
-        <Routes>
-          {/* Landing Page (Default) */}
-          <Route path="/" element={<LandingPage account={account} />} />
-          {/* Register Page */}
-          <Route
-            path="/register"
-            element={<Register account={account} web3={web3} />}
-          />
-          {/* Login Page */}
-          <Route path="/login" element={<Login account={account} />} />
-          <Route path="/profile" element={<ProfilePage />} />
-        </Routes>
-      </div>
-    </Router>
-  );
-=======
                 {/* Application Routes */}
                 <Routes>
                     {/* Landing Page (Default) */}
@@ -111,7 +75,6 @@
             </div>
         </Router>
     );
->>>>>>> 79b05447
 }
 
 export default App;